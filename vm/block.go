package vm

<<<<<<< HEAD
import "github.com/vertexdlt/vertexvm/wasm"
=======
import (
	"github.com/go-interpreter/wagon/wasm"
	"github.com/vertexdlt/vertexvm/opcode"
)
>>>>>>> b95e7c08

// BlockType type of a wasm block
type BlockType int

const (
	typeBlock BlockType = iota + 1
	typeLoop
	typeIf
)

// Block holds information related to a WASM block structure
type Block struct {
	labelPointer int //only for Loop Block
	blockType    BlockType
	executeElse  bool //only for If Block
	returnType   wasm.ValueType
	basePointer  int
}

// NewBlock initialize a block
func NewBlock(labelPointer int, blockType BlockType, returnType wasm.ValueType, basePointer int) *Block {
	b := &Block{
		labelPointer: labelPointer,
		blockType:    blockType,
		returnType:   returnType,
		basePointer:  basePointer,
		executeElse:  false,
	}
	return b
}

func getBlockType(op opcode.Opcode) BlockType {
	switch op {
	case opcode.Block:
		return typeBlock
	case opcode.Loop:
		return typeLoop
	case opcode.If:
		return typeIf
	default:
		panic("invalid opcode")
	}
}<|MERGE_RESOLUTION|>--- conflicted
+++ resolved
@@ -1,13 +1,9 @@
 package vm
 
-<<<<<<< HEAD
-import "github.com/vertexdlt/vertexvm/wasm"
-=======
 import (
-	"github.com/go-interpreter/wagon/wasm"
 	"github.com/vertexdlt/vertexvm/opcode"
+	"github.com/vertexdlt/vertexvm/wasm"
 )
->>>>>>> b95e7c08
 
 // BlockType type of a wasm block
 type BlockType int
