--- conflicted
+++ resolved
@@ -70,14 +70,8 @@
 }
 
 // NewVM initializes a new VM
-<<<<<<< HEAD
-func NewVM(code []byte, gasPolicy GasPolicy, gasLimit int64, importResolver ImportResolver) (_retVM *VM, retErr error) {
-	reader := bytes.NewReader(code)
-	m, err := wasm.ReadModule(reader, nil)
-=======
-func NewVM(code []byte, importResolver ImportResolver) (_retVM *VM, retErr error) {
+func NewVM(code []byte, gasPolicy GasPolicy, gasLimit int64, importResolver ImportResolver) (*VM, error) {
 	m, err := wasm.ReadModule(code)
->>>>>>> c5e7e09f
 	if err != nil {
 		return nil, err
 	}
@@ -1209,15 +1203,6 @@
 	return len(vm.memory)
 }
 
-<<<<<<< HEAD
-func (vm *VM) ExtendMemory(n int) {
-	vm.memory = append(vm.memory, make([]byte, n*wasmPageSize)...)
-}
-
-// GetGasUsed exposes the amount of gas burnt for execution
-func (vm *VM) GetGasUsed() int64 {
-	return vm.gasUsed
-=======
 // MemWrite write a byte buffer to vm memory at a specific offset
 func (vm *VM) MemWrite(b []byte, offset int) (int, error) {
 	var err error
@@ -1238,5 +1223,9 @@
 	}
 	copy(b, vm.memory[offset:offset+len(b)])
 	return len(b), err
->>>>>>> c5e7e09f
+}
+
+// GetGasUsed exposes the amount of gas burnt for execution
+func (vm *VM) GetGasUsed() int64 {
+	return vm.gasUsed
 }