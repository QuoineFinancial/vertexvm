package vm

import (
	"bytes"
<<<<<<< HEAD
	"fmt"
=======
	"encoding/binary"
>>>>>>> b95e7c08
	"log"
	"math"
	"math/bits"

	"github.com/vertexdlt/vertexvm/opcode"
	"github.com/vertexdlt/vertexvm/wasm"
)

// StackSize is the VM stack depth
const StackSize = 1024 * 8

// MaxFrames is the maximum active frames supported
const MaxFrames = 1024

// MaxBlocks is the maximum of nested blocks supported
const MaxBlocks = 1024

// MaxBrTableSize is the maximum number of br_table targets
const MaxBrTableSize = 64 * 1024

const f32SignMask = 1 << 31

const wasmPageSize = 64 * 1024

const maxSize = math.MaxUint32

// HostFunction defines imported functions defined in host
type HostFunction func(vm *VM, args ...uint64) uint64

// ImportResolver looks up the host imports
type ImportResolver interface {
	GetFunction(module, name string) HostFunction
}

// FunctionImport stores information about host function and the host function itself
type FunctionImport struct {
	module    string
	name      string
	signature *wasm.FunctionSig
	function  *HostFunction
}

// VM virtual machine
type VM struct {
	Module          *wasm.Module
	stack           []uint64
	sp              int //point to the next available slot
	frames          []*Frame
	framesIndex     int
	globals         []uint64
	blocks          []*Block
	blocksIndex     int
	breakDepth      int
	memory          []byte
	functionImports []FunctionImport
	importResolver  ImportResolver
}

// NewVM initializes a new VM
func NewVM(code []byte, importResolver ImportResolver) (_retVM *VM, retErr error) {
	reader := bytes.NewReader(code)
	m, err := wasm.ReadModule(reader)
	if err != nil {
		return nil, err
	}

	vm := &VM{
		Module:         m,
		stack:          make([]uint64, StackSize),
		frames:         make([]*Frame, MaxFrames),
		globals:        make([]uint64, len(m.GlobalIndexSpace)),
		framesIndex:    0,
		sp:             0,
		blocks:         make([]*Block, MaxBlocks),
		blocksIndex:    0,
		breakDepth:     -1,
		memory:         make([]byte, wasmPageSize),
		importResolver: importResolver,
	}
	if m.Memory != nil && len(m.Memory.Entries) != 0 {
		vm.memory = make([]byte, uint(m.Memory.Entries[0].Limits.Initial)*wasmPageSize)
		copy(vm.memory, m.LinearMemoryIndexSpace[0])
	}

	functionImports := make([]FunctionImport, 0)
	if m.Import != nil {
		for _, entry := range m.Import.Entries {
			switch entry.Type.Kind() {
			case wasm.ExternalFunction:
				typeIndex := entry.Type.(wasm.FuncImport).Type
				functionImports = append(functionImports, FunctionImport{
					module:    entry.ModuleName,
					name:      entry.FieldName,
					signature: &m.Types.Entries[typeIndex],
				})
			default:
				log.Println("Import not supported")
			}
		}
	}
	vm.functionImports = functionImports
	vm.initGlobals()
	if m.Start != nil { // called after module loading
		vm.Invoke(uint64(m.Start.Index)) // start does not take args or return
	}
	return vm, nil
}

// Invoke triggers a WASM function
func (vm *VM) Invoke(fidx uint64, args ...uint64) uint64 {
	for _, arg := range args {
		vm.push(arg)
	}
	vm.CallFunction(int(fidx))
	return vm.interpret()
}

// GetFunctionIndex look up a function export index by its name
func (vm *VM) GetFunctionIndex(name string) (uint64, bool) {
<<<<<<< HEAD
	for i := range vm.Module.Export.Exports {
		if vm.Module.Export.Exports[i].Name == name {
			return uint64(vm.Module.Export.Exports[i].ExportDesc.Idx), true
=======
	if vm.Module.Export != nil {
		if entry, ok := vm.Module.Export.Entries[name]; ok {
			return uint64(entry.Index), ok
>>>>>>> b95e7c08
		}
	}
	// if entry, ok := vm.Module.Export.Exports; ok {
	// 	return uint64(entry.Index), ok
	// }
	return 0, false
}

func (vm *VM) interpret() uint64 {
	for {
		for {
			if vm.framesIndex == 0 {
				if vm.sp > 0 {
					return vm.pop()
				}
				return 0
			}
			if vm.currentFrame().hasEnded() {
				vm.popFrame()
			} else {
				break
			}
		}
		frame := vm.currentFrame()
		frame.ip++
		op := opcode.Opcode(frame.instructions()[frame.ip])
		// fmt.Printf("op %d 0x%x\n", op, op)
		if !vm.operative() && vm.skipInstructions(op) {
			continue
		}
		fmt.Printf("Op: %+v\n", op)
		switch {
		case op == opcode.Unreachable:
			log.Println("unreachable")
		case op == opcode.Nop:
			continue
		case op == opcode.Block:
			returnType := wasm.ValueType(frame.readLEB(32, false))
			block := NewBlock(frame.ip, typeBlock, returnType, vm.sp)
			vm.pushBlock(block)
		case op == opcode.Loop:
			returnType := wasm.ValueType(frame.readLEB(32, false))
			block := NewBlock(frame.ip, typeLoop, returnType, vm.sp)
			vm.pushBlock(block)
		case op == opcode.If:
			returnType := wasm.ValueType(frame.readLEB(32, true))
			block := NewBlock(frame.ip, typeIf, returnType, vm.sp)
			vm.pushBlock(block)
			cond := vm.pop()
			block.executeElse = (cond == 0)
			if block.executeElse {
				vm.blockJump(0)
			}
		case op == opcode.Else:
			block := vm.blocks[vm.blocksIndex-1]
			if block.blockType != typeIf {
				log.Fatal("No matching If for Else block")
			}
			if block.executeElse { // infers vm.operative() == true enterring if
				// if jump 0 so needs to reset in order to resume execution
				vm.breakDepth--
				if vm.breakDepth < -1 {
					panic("Invalid break recover")
				}
			} else {
				if vm.operative() {
					vm.blockJump(0)
				}
			}
		case op == opcode.End:
			block := vm.popBlock()
			if block.basePointer < vm.sp { // block has return value
				if block.returnType != wasm.ValueType(wasm.BlockTypeEmpty) {
					retVal := castReturnValue(vm.pop(), block.returnType)
					vm.push(retVal)
				}
				ret := vm.pop()
				vm.sp = block.basePointer
				vm.push(ret)
			}
			if !vm.operative() {
				vm.breakDepth--
				if vm.breakDepth < -1 {
					panic("Invalid break recover")
				}
			}
		case op == opcode.Br:
			arg := frame.readLEB(32, false)
			vm.blockJump(int(arg))
			continue
		case op == opcode.BrIf:
			arg := frame.readLEB(32, false)
			cond := vm.pop()
			if cond != 0 {
				vm.blockJump(int(arg))
			}
			continue
		case op == opcode.BrTable:
			targetIndex := int(vm.pop())
			targetCount := int(frame.readLEB(32, false))
			targetDepth := -1
			if targetCount > MaxBrTableSize {
				panic("Too many br_table targets")
			}
			for i := 0; i < targetCount+1; i++ { // +1 for default target
				depth := int(frame.readLEB(32, false))
				if i == targetIndex || i == targetCount {
					if targetDepth == -1 { // uninitialized
						targetDepth = depth
					}
				}
			}
			vm.blockJump(targetDepth)
			continue
		case op == opcode.Return:
			// TODO validate jump
			vm.blockJump(vm.blocksIndex - frame.baseBlockIndex)
		case op == opcode.Call:
			fidx := int(frame.readLEB(32, false))
			vm.CallFunction(fidx)
		case op == opcode.CallIndirect:
			sigIndex := frame.readLEB(32, false)
			expectedFuncSig := wasm.FuncType(vm.Module.Types.FuncTypes[sigIndex])

			frame.readLEB(1, false) // reserve as per https://github.com/WebAssembly/design/blob/master/BinaryEncoding.md#call-operators-described-here
			eidx := vm.pop()
			if int(eidx) >= len(vm.Module.TableIndexSpace[0]) {
				log.Fatal("Out of bound table access")
			}
			fidx := int(vm.Module.TableIndexSpace[0][eidx])
			vm.CallFunction(fidx)
			if fidx >= len(vm.functionImports) {
				vm.assertFuncSig(fidx, &expectedFuncSig)
			}
		case op == opcode.Drop:
			vm.pop()
		case op == opcode.Select:
			cond := vm.pop()
			second := vm.pop()
			first := vm.pop()
			if cond == 0 {
				vm.push(second)
			} else {
				vm.push(first)
			}
		case op == opcode.GetLocal:
			arg := frame.readLEB(32, false)
			frame := vm.currentFrame()
			vm.push(vm.stack[frame.basePointer+int(arg)])
		case op == opcode.SetLocal:
			arg := frame.readLEB(32, false)
			frame := vm.currentFrame()
			vm.stack[frame.basePointer+int(arg)] = vm.pop()
		case op == opcode.TeeLocal:
			arg := frame.readLEB(32, false)
			frame := vm.currentFrame()
			vm.stack[frame.basePointer+int(arg)] = vm.peek()
		case op == opcode.GetGlobal:
			arg := frame.readLEB(32, false)
			vm.push(vm.globals[arg])
		case op == opcode.SetGlobal:
			arg := frame.readLEB(32, false)
			vm.globals[arg] = vm.pop()
		case opcode.I32Load <= op && op <= opcode.I64Load32U:
			frame.readLEB(32, false) // alighment
			offset := int(frame.readLEB(32, false))
			address := int(vm.pop())
			address += offset
			curMem := vm.memory[address:]
			//todo inbound access check
			switch op {
			case opcode.I32Load, opcode.F32Load:
				v := binary.LittleEndian.Uint32(curMem)
				vm.push(uint64(v))
			case opcode.I64Load, opcode.F64Load:
				v := binary.LittleEndian.Uint64(curMem)
				vm.push(v)
			case opcode.I32Load8S, opcode.I64Load8S:
				vm.push(uint64(int8(vm.memory[address])))
			case opcode.I32Load8U, opcode.I64Load8U:
				vm.push(uint64(vm.memory[address]))
			case opcode.I32Load16S, opcode.I64Load16S:
				v := binary.LittleEndian.Uint16(curMem)
				vm.push(uint64(int16(v)))
			case opcode.I32Load16U, opcode.I64Load16U:
				v := binary.LittleEndian.Uint16(curMem)
				vm.push(uint64(v))
			case opcode.I64Load32S:
				v := binary.LittleEndian.Uint32(curMem)
				vm.push(uint64(int32(v)))
			case opcode.I64Load32U:
				v := binary.LittleEndian.Uint32(curMem)
				vm.push(uint64(v))
			}
		case opcode.I32Store <= op && op <= opcode.I64Store32:
			frame.readLEB(32, false) // alighment
			offset := int(frame.readLEB(32, false))
			v := vm.pop()
			address := int(vm.pop())
			address += offset
			curMem := vm.memory[address:]
			switch op {
			case opcode.I32Store, opcode.F32Store:
				binary.LittleEndian.PutUint32(curMem, uint32(v))
			case opcode.I64Store, opcode.F64Store:
				binary.LittleEndian.PutUint64(curMem, v)
			case opcode.I32Store8, opcode.I64Store8:
				vm.memory[address] = byte(v)
			case opcode.I32Store16, opcode.I64Store16:
				binary.LittleEndian.PutUint16(curMem, uint16(v))
			case opcode.I64Store32:
				binary.LittleEndian.PutUint32(curMem, uint32(v))
			}
		case op == opcode.MemorySize:
			frame.readLEB(1, false) // reserve as per https://github.com/WebAssembly/design/blob/master/BinaryEncoding.md#memory-related-operators-described-here
			pages := len(vm.memory) / wasmPageSize
			vm.push(uint64(pages))
		case op == opcode.MemoryGrow:
			frame.readLEB(1, false) // reserve as per https://github.com/WebAssembly/design/blob/master/BinaryEncoding.md#memory-related-operators-described-here
			pages := len(vm.memory) / wasmPageSize
			n := int(vm.pop())
			limit := vm.Module.Memory.Entries[0].Limits
			maxPages := maxSize / wasmPageSize
			if limit.Flags == 1 && maxPages > int(limit.Maximum) {
				maxPages = int(limit.Maximum)
			}
			if pages+n >= pages && pages+n <= maxPages {
				vm.memory = append(vm.memory, make([]byte, n*wasmPageSize)...)
			} else {
				pages = -1
			}
			vm.push(uint64(uint32(pages)))
		case op == opcode.F64ReinterpretI64:
			vm.push(math.Float64bits(math.Float64frombits(vm.pop())))
		// I32 Ops
		case op == opcode.I32Const:
			val := frame.readLEB(32, true)
			vm.push(uint64(val))
		case op == opcode.I32Eqz:
			if uint32(vm.pop()) == 0 {
				vm.push(1)
			} else {
				vm.push(0)
			}
		case op == opcode.I32Clz:
			vm.push(uint64(bits.LeadingZeros32(uint32(vm.pop()))))
		case op == opcode.I32Ctz:
			vm.push(uint64(bits.TrailingZeros32(uint32(vm.pop()))))
		case op == opcode.I32Popcnt:
			vm.push(uint64(bits.OnesCount32(uint32(vm.pop()))))
		case (opcode.I32Eq <= op && op <= opcode.I32GeU) || (opcode.I32Add <= op && op <= opcode.I32Rotr):
			b := uint32(vm.pop())
			a := uint32(vm.pop())
			var c uint32
			switch op {
			case opcode.I32Eq:
				if a == b {
					c = 1
				} else {
					c = 0
				}
			case opcode.I32Ne:
				if a == b {
					c = 0
				} else {
					c = 1
				}
			case opcode.I32LtS:
				if int32(a) < int32(b) {
					c = 1
				} else {
					c = 0
				}
			case opcode.I32LtU:
				if a < b {
					c = 1
				} else {
					c = 0
				}
			case opcode.I32GtS:
				if int32(a) > int32(b) {
					c = 1
				} else {
					c = 0
				}
			case opcode.I32GtU:
				if a > b {
					c = 1
				} else {
					c = 0
				}
			case opcode.I32LeS:
				if int32(a) <= int32(b) {
					c = 1
				} else {
					c = 0
				}
			case opcode.I32LeU:
				if a <= b {
					c = 1
				} else {
					c = 0
				}
			case opcode.I32GeS:
				if int32(a) >= int32(b) {
					c = 1
				} else {
					c = 0
				}
			case opcode.I32GeU:
				if a >= b {
					c = 1
				} else {
					c = 0
				}
			case opcode.I32Add:
				c = a + b
			case opcode.I32Sub:
				c = a - b
			case opcode.I32Mul:
				c = a * b
			case opcode.I32DivS:
				if b == 0 {
					panic("integer division by zero")
				}
				if a == math.MaxInt32+1 && b == math.MaxInt32 {
					panic("signed integer overflow")
				}
				c = uint32(int32(a) / int32(b))
			case opcode.I32DivU:
				if b == 0 {
					panic("integer division by zero")
				}
				c = a / b
			case opcode.I32RemS:
				if b == 0 {
					panic("integer division by zero")
				}
				c = uint32(int32(a) % int32(b))
			case opcode.I32RemU:
				if b == 0 {
					panic("integer division by zero")
				}
				c = a % b
			case opcode.I32And:
				c = a & b
			case opcode.I32Or:
				c = a | b
			case opcode.I32Xor:
				c = a ^ b
			case opcode.I32Shl:
				c = a << (b % 32)
			case opcode.I32ShrS:
				c = uint32(int32(a) >> (b % 32))
			case opcode.I32ShrU:
				c = a >> (b % 32)
			case opcode.I32Rotl:
				c = bits.RotateLeft32(a, int(b))
			case opcode.I32Rotr:
				c = bits.RotateLeft32(a, int(-b))
			}
			vm.push(uint64(c))

		// I64 Ops
		case op == opcode.I64Const:
			val := frame.readLEB(64, true)
			vm.push(uint64(val))
		case op == opcode.I64Eqz:
			if vm.pop() == 0 {
				vm.push(1)
			} else {
				vm.push(0)
			}
		case op == opcode.I64Clz:
			vm.push(uint64(bits.LeadingZeros64(vm.pop())))
		case op == opcode.I64Ctz:
			vm.push(uint64(bits.TrailingZeros64(vm.pop())))
		case op == opcode.I64Popcnt:
			vm.push(uint64(bits.OnesCount64(vm.pop())))
		case (opcode.I64Eq <= op && op <= opcode.I64GeU) || (opcode.I64Add <= op && op <= opcode.I64Rotr):
			b := vm.pop()
			a := vm.pop()
			var c uint64
			switch op {
			case opcode.I64Eq:
				if a == b {
					c = 1
				} else {
					c = 0
				}
			case opcode.I64Ne:
				if a == b {
					c = 0
				} else {
					c = 1
				}
			case opcode.I64LtS:
				if int64(a) < int64(b) {
					c = 1
				} else {
					c = 0
				}
			case opcode.I64LtU:
				if a < b {
					c = 1
				} else {
					c = 0
				}
			case opcode.I64GtS:
				if int64(a) > int64(b) {
					c = 1
				} else {
					c = 0
				}
			case opcode.I64GtU:
				if a > b {
					c = 1
				} else {
					c = 0
				}
			case opcode.I64LeS:
				if int64(a) <= int64(b) {
					c = 1
				} else {
					c = 0
				}
			case opcode.I64LeU:
				if a <= b {
					c = 1
				} else {
					c = 0
				}
			case opcode.I64GeS:
				if int64(a) >= int64(b) {
					c = 1
				} else {
					c = 0
				}
			case opcode.I64GeU:
				if a >= b {
					c = 1
				} else {
					c = 0
				}
			case opcode.I64Add:
				c = a + b
			case opcode.I64Sub:
				c = a - b
			case opcode.I64Mul:
				c = a * b
			case opcode.I64DivS:
				if b == 0 {
					panic("integer division by zero")
				}
				if a == math.MaxInt64+1 && b == math.MaxInt64 {
					panic("signed integer overflow")
				}
				c = uint64(int64(a) / int64(b))
			case opcode.I64DivU:
				if b == 0 {
					panic("integer division by zero")
				}
				c = a / b
			case opcode.I64RemS:
				if b == 0 {
					panic("integer division by zero")
				}
				c = uint64(int64(a) % int64(b))
			case opcode.I64RemU:
				if b == 0 {
					panic("integer division by zero")
				}
				c = a % b
			case opcode.I64And:
				c = a & b
			case opcode.I64Or:
				c = a | b
			case opcode.I64Xor:
				c = a ^ b
			case opcode.I64Shl:
				c = a << (b % 64)
			case opcode.I64ShrS:
				c = uint64(int64(a) >> (b % 64))
			case opcode.I64ShrU:
				c = a >> (b % 64)
			case opcode.I64Rotl:
				c = bits.RotateLeft64(a, int(b))
			case opcode.I64Rotr:
				c = bits.RotateLeft64(a, int(-b))
			}
			vm.push(c)

		// F32 Ops
		case op == opcode.F32Const:
			val := frame.readUint32()
			vm.push(uint64(val))
		case opcode.F32Eq <= op && op <= opcode.F32Ge:
			b := math.Float32frombits(uint32(vm.pop()))
			a := math.Float32frombits(uint32(vm.pop()))
			var c uint64
			switch op {
			case opcode.F32Eq:
				if a == b {
					c = 1
				} else {
					c = 0
				}
			case opcode.F32Ne:
				if a == b {
					c = 0
				} else {
					c = 1
				}
			case opcode.F32Lt:
				if a < b {
					c = 1
				} else {
					c = 0
				}
			case opcode.F32Gt:
				if a > b {
					c = 1
				} else {
					c = 0
				}
			case opcode.F32Le:
				if a <= b {
					c = 1
				} else {
					c = 0
				}
			case opcode.F32Ge:
				if a >= b {
					c = 1
				} else {
					c = 0
				}
			}
			vm.push(c)

		case opcode.F32Add <= op && op <= opcode.F32Copysign:
			bBits := uint32(vm.pop())
			b := math.Float32frombits(bBits)
			aBits := uint32(vm.pop())
			a := math.Float32frombits(aBits)
			var cBits uint32
			switch op {
			case opcode.F32Add:
				cBits = math.Float32bits(a + b)
			case opcode.F32Sub:
				cBits = math.Float32bits(a - b)
			case opcode.F32Mul:
				cBits = math.Float32bits(a * b)
			case opcode.F32Div:
				cBits = math.Float32bits(a / b)
			case opcode.F32Min:
				cBits = aBits
				if a > b || (a == b && bBits&f32SignMask != 0) {
					cBits = bBits
				}
			case opcode.F32Max:
				cBits = aBits
				if a < b || (a == b && bBits&f32SignMask == 0) {
					cBits = bBits
				}
			case opcode.F32Copysign:
				cBits = math.Float32bits(a)&^f32SignMask | math.Float32bits(b)&f32SignMask
			}
			vm.push(uint64(cBits))
		// Upscale float64 cause loss data, use bitwise instead
		case op == opcode.F32Neg || op == opcode.F32Abs:
			fBits := uint32(vm.pop())
			var rBits uint32
			switch op {
			case opcode.F32Abs:
				rBits = fBits &^ f32SignMask
			case opcode.F32Neg:
				rBits = fBits ^ f32SignMask
			}
			vm.push(uint64(rBits))
		case opcode.F32Ceil <= op && op <= opcode.F32Sqrt:
			f := float64(math.Float32frombits(uint32(vm.pop())))
			var r float64
			switch op {
			case opcode.F32Ceil:
				r = math.Ceil(f)
			case opcode.F32Floor:
				r = math.Floor(f)
			case opcode.F32Trunc:
				r = math.Trunc(f)
			case opcode.F32Nearest:
				r = math.RoundToEven(f)
			case opcode.F32Sqrt:
				r = math.Sqrt(f)
			}

			vm.push(uint64(math.Float32bits(float32(r))))

		// F64 Ops
		case op == opcode.F64Const:
			val := frame.readUint64()
			vm.push(uint64(val))
		case opcode.F64Eq <= op && op <= opcode.F64Ge:
			b := math.Float64frombits(vm.pop())
			a := math.Float64frombits(vm.pop())
			var c uint64
			switch op {
			case opcode.F64Eq:
				if a == b {
					c = 1
				} else {
					c = 0
				}
			case opcode.F64Ne:
				if a == b {
					c = 0
				} else {
					c = 1
				}
			case opcode.F64Lt:
				if a < b {
					c = 1
				} else {
					c = 0
				}
			case opcode.F64Gt:
				if a > b {
					c = 1
				} else {
					c = 0
				}
			case opcode.F64Le:
				if a <= b {
					c = 1
				} else {
					c = 0
				}
			case opcode.F64Ge:
				if a >= b {
					c = 1
				} else {
					c = 0
				}
			}
			vm.push(c)

		case opcode.F64Add <= op && op <= opcode.F64Copysign:
			b := math.Float64frombits(vm.pop())
			a := math.Float64frombits(vm.pop())
			var c float64
			switch op {
			case opcode.F64Add:
				c = a + b
			case opcode.F64Sub:
				c = a - b
			case opcode.F64Mul:
				c = a * b
			case opcode.F64Div:
				c = a / b
			case opcode.F64Min:
				c = math.Min(a, b)
			case opcode.F64Max:
				c = math.Max(a, b)
			case opcode.F64Copysign:
				c = math.Copysign(a, b)
			}
			vm.push(math.Float64bits(c))

		case opcode.F64Abs <= op && op <= opcode.F64Sqrt:
			f := math.Float64frombits(vm.pop())
			var r float64
			switch op {
			case opcode.F64Abs:
				r = math.Abs(f)
			case opcode.F64Neg:
				r = -f
			case opcode.F64Ceil:
				r = math.Ceil(f)
			case opcode.F64Floor:
				r = math.Floor(f)
			case opcode.F64Trunc:
				r = math.Trunc(f)
			case opcode.F64Nearest:
				r = math.RoundToEven(f)
			case opcode.F64Sqrt:
				r = math.Sqrt(f)
			}

			vm.push(math.Float64bits(r))

		// Conversion
		case op == opcode.I32WrapI64:
			vm.push(uint64(uint32(vm.pop())))
		case op == opcode.I32TruncSF32:
			f := math.Float32frombits(uint32(vm.pop()))
			if math.IsNaN(float64(f)) {
				panic("invalid conversion to integer")
			} else if f < math.MinInt32 || f > math.MaxInt32 {
				panic("integer overflow")
			}
			vm.push(uint64(uint32(int32(f))))
		case op == opcode.I32TruncUF32:
			i := uint32(vm.pop())
			f := math.Float32frombits(i)
			if math.IsNaN(float64(f)) {
				panic("invalid conversion to integer")
			} else if f > math.MaxUint32 {
				panic("integer overflow")
			}
			vm.push(uint64(uint32(f)))
		case op == opcode.I32TruncSF64:
			f := math.Float64frombits(vm.pop())
			if math.IsNaN(f) {
				panic("invalid conversion to integer")
			} else if f < math.MinInt32 || f > math.MaxInt32 {
				panic("integer overflow")
			}
			vm.push(uint64(uint32(int32(f))))
		case op == opcode.I32TruncUF64:
			f := math.Float64frombits(vm.pop())
			if math.IsNaN(f) {
				panic("invalid conversion to integer")
			} else if f > math.MaxUint32 {
				panic("integer overflow")
			}
			vm.push(uint64(uint32(f)))
		case op == opcode.I64ExtendSI32:
			vm.push(uint64(int64(int32(uint32(vm.pop())))))
		case op == opcode.I64ExtendUI32:
			vm.push(uint64(uint32(vm.pop())))
		case op == opcode.I64TruncSF32:
			f := math.Float32frombits(uint32(vm.pop()))
			if math.IsNaN(float64(f)) {
				panic("invalid conversion to integer")
			} else if f < math.MinInt64 || f > math.MaxInt64 {
				panic("integer overflow")
			}
			vm.push(uint64(int64(f)))
		case op == opcode.I64TruncUF32:
			f := math.Float32frombits(uint32(vm.pop()))
			if math.IsNaN(float64(f)) {
				panic("invalid conversion to integer")
			} else if f > math.MaxUint64 {
				panic("integer overflow")
			}
			vm.push(uint64(f))
		case op == opcode.I64TruncSF64:
			f := math.Float64frombits(vm.pop())
			if math.IsNaN(f) {
				panic("invalid conversion to integer")
			} else if f < math.MinInt64 || f > math.MaxInt64 {
				panic("integer overflow")
			}
			vm.push(uint64(int64(f)))
		case op == opcode.I64TruncUF64:
			f := math.Float64frombits(vm.pop())
			if math.IsNaN(f) {
				panic("invalid conversion to integer")
			} else if f > math.MaxUint64 {
				panic("integer overflow")
			}
			vm.push(uint64(f))
		case op == opcode.F32ConvertSI32:
			i := int32(uint32(vm.pop()))
			vm.push(uint64(math.Float32bits(float32(i))))
		case op == opcode.F32ConvertUI32:
			i := uint32(vm.pop())
			vm.push(uint64(math.Float32bits(float32(i))))
		case op == opcode.F32ConvertSI64:
			i := int64(vm.pop())
			vm.push(uint64(math.Float32bits(float32(i))))
		case op == opcode.F32ConvertUI64:
			i := uint64(vm.pop())
			vm.push(uint64(math.Float32bits(float32(i))))

		case op == opcode.F64ConvertSI32:
			i := int32(uint32(vm.pop()))
			vm.push(uint64(math.Float64bits(float64(i))))
		case op == opcode.F64ConvertUI32:
			i := uint32(vm.pop())
			vm.push(uint64(math.Float64bits(float64(i))))
		case op == opcode.F64ConvertSI64:
			i := int64(vm.pop())
			vm.push(uint64(math.Float64bits(float64(i))))
		case op == opcode.F64ConvertUI64:
			i := uint64(vm.pop())
			vm.push(uint64(math.Float64bits(float64(i))))

		case op == opcode.F32DemoteF64:
			f := math.Float64frombits(vm.pop())
			vm.push(uint64(math.Float32bits(float32(f))))

		case op == opcode.F64PromoteF32:
			f := math.Float32frombits(uint32(vm.pop()))
			vm.push(math.Float64bits(float64(f)))

		case opcode.I32ReinterpretF32 <= op && op <= opcode.F64ReinterpretI64:
			// Do nothing

		default:
			log.Printf("unknown opcode 0x%x\n", op)
		}
	}
}

func (vm *VM) skipInstructions(op opcode.Opcode) bool {
	frame := vm.currentFrame()
	switch {
	case op == opcode.End || op == opcode.Else: // control end
		return false
	case op == opcode.Block || op == opcode.Loop || op == opcode.If:
		returnType := wasm.ValueType(frame.readLEB(32, true))
		block := NewBlock(frame.ip, getBlockType(op), returnType, vm.sp)
		vm.pushBlock(block)
		vm.breakDepth++
	case op == opcode.Br || op == opcode.BrIf || op == opcode.Call:
		fallthrough
	case opcode.GetLocal <= op && op <= opcode.SetGlobal:
		fallthrough
	case op == opcode.I32Const:
		frame.readLEB(32, false)
	case op == opcode.I64Const:
		frame.readLEB(64, false)
	case op == opcode.F32Const:
		frame.readUint32()
	case op == opcode.F64Const:
		frame.readUint64()
	case opcode.I32Load <= op && op <= opcode.I64Store32:
		frame.readLEB(32, false)
		frame.readLEB(32, false)
	case op == opcode.MemorySize || op == opcode.MemoryGrow:
		frame.readLEB(1, false)
	case op == opcode.CallIndirect:
		frame.readLEB(32, false)
		frame.readLEB(1, false)
	case op == opcode.BrTable:
		targetCount := int(frame.readLEB(32, false))
		for i := 0; i < targetCount+1; i++ {
			frame.readLEB(32, false)
		}
	}
	return true
}

// inoperative vm skips instructions if there is at least 1 level of block to break out of
func (vm *VM) operative() bool {
	return vm.breakDepth == -1
}

func (vm *VM) blockJump(breakDepth int) {
	if breakDepth < 0 {
		panic("Invalid break depth")
	}
	if vm.blocksIndex-breakDepth < vm.currentFrame().baseBlockIndex {
		panic("cannot break out of current function")
	} else if vm.blocksIndex-breakDepth == vm.currentFrame().baseBlockIndex {
		vm.breakDepth = breakDepth
		return
	}
	jumpBlock := vm.blocks[vm.blocksIndex-1-breakDepth]
	if jumpBlock.blockType == typeLoop {
		vm.blocksIndex = vm.blocksIndex - breakDepth
		vm.currentFrame().ip = jumpBlock.labelPointer
	} else {
		vm.breakDepth = breakDepth
	}
}

func (vm *VM) setupFrame(fidx int) {
<<<<<<< HEAD
	fn := vm.Module.GetFunction(fidx)
	fmt.Printf("%+v\n", fn)
	frame := NewFrame(fn, vm.sp-len(fn.Type.ParamTypes), vm.blocksIndex)
=======
	fn := vm.GetFunction(fidx)
	frame := NewFrame(fn, vm.sp-len(fn.Sig.ParamTypes), vm.blocksIndex)
>>>>>>> b95e7c08
	vm.pushFrame(frame)
	numLocals := 0
	for _, entry := range fn.Body.Locals {
		numLocals += int(entry.Count)
	}
	// leave some space for locals
	vm.sp = frame.basePointer + len(fn.Type.ParamTypes) + numLocals
	// uninitialize locals
	for i := vm.sp - 1; i >= vm.sp-numLocals; i-- {
		vm.stack[i] = 0
	}
	// fmt.Println("Instructions", frame.instructions())
}

func (vm *VM) currentFrame() *Frame {
	return vm.frames[vm.framesIndex-1]
}

func (vm *VM) push(val uint64) {
	if vm.sp == StackSize {
		panic("Stack overflow")
	}
	vm.stack[vm.sp] = val
	vm.sp++
}

func (vm *VM) pop() uint64 {
	vm.sp--
	return vm.stack[vm.sp]
}

func (vm *VM) peek() uint64 {
	return vm.stack[vm.sp-1]
}

func (vm *VM) pushFrame(frame *Frame) {
	if vm.framesIndex == MaxFrames {
		panic("Frames overflow")
	}
	vm.frames[vm.framesIndex] = frame
	vm.framesIndex++
}

func (vm *VM) popFrame() *Frame {
	hasReturn := len(vm.currentFrame().fn.Type.ReturnTypes) != 0
	if hasReturn {
		retVal := castReturnValue(vm.peek(), vm.currentFrame().fn.Type.ReturnTypes[0])
		vm.sp = vm.currentFrame().basePointer
		vm.blocksIndex = vm.currentFrame().baseBlockIndex
		vm.push(retVal)
	} else {
		vm.sp = vm.currentFrame().basePointer
		vm.blocksIndex = vm.currentFrame().baseBlockIndex
	}
	vm.breakDepth = -1 // return reset
	vm.framesIndex--
	return vm.frames[vm.framesIndex]
}

func (vm *VM) pushBlock(block *Block) {
	if vm.blocksIndex == MaxBlocks {
		panic("Blocks overflow")
	}
	vm.blocks[vm.blocksIndex] = block
	vm.blocksIndex++
}

func (vm *VM) popBlock() *Block {
	vm.blocksIndex--
	fmt.Printf("BlockIndex: %+v\n", vm.blocksIndex)
	if vm.blocksIndex < vm.currentFrame().baseBlockIndex {
		panic("cannot find matching block opening")
	}
	return vm.blocks[vm.blocksIndex]
}

func (vm *VM) initGlobals() error {
	for i, global := range vm.Module.GlobalIndexSpace {
		val, err := vm.Module.ExecInitExpr(global.Exprs)
		if err != nil {
			return err
		}
		fmt.Printf("%+v", val)
		switch v := val.(type) {
		case int32:
			vm.globals[i] = uint64(v)
		case int64:
			vm.globals[i] = uint64(v)
		case float32:
			vm.globals[i] = uint64(math.Float32bits(v))
		case float64:
			vm.globals[i] = uint64(math.Float64bits(v))
		}
	}
	return nil
}

<<<<<<< HEAD
func (vm *VM) assertFuncSig(fidx int, expectedSignature *wasm.FuncType) {
	signature := vm.Module.GetFunction(fidx).Type
=======
func (vm *VM) assertFuncSig(fidx int, expectedSignature *wasm.FunctionSig) {
	signature := vm.GetFunction(fidx).Sig
>>>>>>> b95e7c08
	if len(signature.ParamTypes) != len(expectedSignature.ParamTypes) ||
		len(signature.ReturnTypes) != len(expectedSignature.ReturnTypes) {
		panic("Mismatch function signature")
	}
	for i, paramType := range signature.ParamTypes {
		if paramType != expectedSignature.ParamTypes[i] {
			panic("Mismatch function signature")
		}
	}
	for i, returnType := range signature.ReturnTypes {
		if returnType != expectedSignature.ReturnTypes[i] {
			panic("Mismatch function signature")
		}
	}
}

// GetFunction wraps module get function to take imports into account
func (vm *VM) GetFunction(fidx int) *wasm.Function {
	return vm.Module.GetFunction(fidx - len(vm.functionImports))
}

// CallFunction Either invoke an imported function or align the new frame for the incoming interpretation
func (vm *VM) CallFunction(fidx int) {
	if fidx < len(vm.functionImports) {
		fi := vm.functionImports[fidx]
		hf := vm.importResolver.GetFunction(fi.module, fi.name)
		argSize := len(fi.signature.ParamTypes)
		args := make([]uint64, argSize)
		for i := argSize - 1; i >= 0; i-- {
			args[i] = vm.pop()
		}
		ret := hf(vm, args...)
		vm.push(ret)
	} else {
		vm.setupFrame(fidx)
	}
}

func (vm *VM) GetMemory() []byte {
	return vm.memory
}

func (vm *VM) ExtendMemory(n int) {
	vm.memory = append(vm.memory, make([]byte, n*wasmPageSize)...)
}<|MERGE_RESOLUTION|>--- conflicted
+++ resolved
@@ -2,11 +2,8 @@
 
 import (
 	"bytes"
-<<<<<<< HEAD
+	"encoding/binary"
 	"fmt"
-=======
-	"encoding/binary"
->>>>>>> b95e7c08
 	"log"
 	"math"
 	"math/bits"
@@ -45,7 +42,7 @@
 type FunctionImport struct {
 	module    string
 	name      string
-	signature *wasm.FunctionSig
+	signature *wasm.FuncType
 	function  *HostFunction
 }
 
@@ -86,21 +83,21 @@
 		memory:         make([]byte, wasmPageSize),
 		importResolver: importResolver,
 	}
-	if m.Memory != nil && len(m.Memory.Entries) != 0 {
-		vm.memory = make([]byte, uint(m.Memory.Entries[0].Limits.Initial)*wasmPageSize)
+	if m.Memory != nil && len(m.Memory.Mems) != 0 {
+		vm.memory = make([]byte, uint(m.Memory.Mems[0].Limits.Min)*wasmPageSize)
 		copy(vm.memory, m.LinearMemoryIndexSpace[0])
 	}
 
 	functionImports := make([]FunctionImport, 0)
 	if m.Import != nil {
-		for _, entry := range m.Import.Entries {
-			switch entry.Type.Kind() {
+		for _, entry := range m.Import.Imports {
+			switch entry.ImportDesc.Kind {
 			case wasm.ExternalFunction:
-				typeIndex := entry.Type.(wasm.FuncImport).Type
+				typeIndex := entry.ImportDesc.TypeIdx
 				functionImports = append(functionImports, FunctionImport{
 					module:    entry.ModuleName,
 					name:      entry.FieldName,
-					signature: &m.Types.Entries[typeIndex],
+					signature: &m.Types.FuncTypes[typeIndex],
 				})
 			default:
 				log.Println("Import not supported")
@@ -110,7 +107,7 @@
 	vm.functionImports = functionImports
 	vm.initGlobals()
 	if m.Start != nil { // called after module loading
-		vm.Invoke(uint64(m.Start.Index)) // start does not take args or return
+		vm.Invoke(uint64(m.Start.FuncIdx)) // start does not take args or return
 	}
 	return vm, nil
 }
@@ -126,20 +123,12 @@
 
 // GetFunctionIndex look up a function export index by its name
 func (vm *VM) GetFunctionIndex(name string) (uint64, bool) {
-<<<<<<< HEAD
-	for i := range vm.Module.Export.Exports {
-		if vm.Module.Export.Exports[i].Name == name {
-			return uint64(vm.Module.Export.Exports[i].ExportDesc.Idx), true
-=======
+	// fmt.Println(vm.Module)
 	if vm.Module.Export != nil {
 		if entry, ok := vm.Module.Export.Entries[name]; ok {
-			return uint64(entry.Index), ok
->>>>>>> b95e7c08
+			return uint64(entry.Desc.Idx), ok
 		}
 	}
-	// if entry, ok := vm.Module.Export.Exports; ok {
-	// 	return uint64(entry.Index), ok
-	// }
 	return 0, false
 }
 
@@ -356,10 +345,10 @@
 			frame.readLEB(1, false) // reserve as per https://github.com/WebAssembly/design/blob/master/BinaryEncoding.md#memory-related-operators-described-here
 			pages := len(vm.memory) / wasmPageSize
 			n := int(vm.pop())
-			limit := vm.Module.Memory.Entries[0].Limits
+			limit := vm.Module.Memory.Mems[0].Limits
 			maxPages := maxSize / wasmPageSize
-			if limit.Flags == 1 && maxPages > int(limit.Maximum) {
-				maxPages = int(limit.Maximum)
+			if limit.Flag == 1 && maxPages > int(limit.Max) {
+				maxPages = int(limit.Max)
 			}
 			if pages+n >= pages && pages+n <= maxPages {
 				vm.memory = append(vm.memory, make([]byte, n*wasmPageSize)...)
@@ -1004,14 +993,9 @@
 }
 
 func (vm *VM) setupFrame(fidx int) {
-<<<<<<< HEAD
-	fn := vm.Module.GetFunction(fidx)
+	fn := vm.GetFunction(fidx)
 	fmt.Printf("%+v\n", fn)
 	frame := NewFrame(fn, vm.sp-len(fn.Type.ParamTypes), vm.blocksIndex)
-=======
-	fn := vm.GetFunction(fidx)
-	frame := NewFrame(fn, vm.sp-len(fn.Sig.ParamTypes), vm.blocksIndex)
->>>>>>> b95e7c08
 	vm.pushFrame(frame)
 	numLocals := 0
 	for _, entry := range fn.Body.Locals {
@@ -1090,7 +1074,7 @@
 
 func (vm *VM) initGlobals() error {
 	for i, global := range vm.Module.GlobalIndexSpace {
-		val, err := vm.Module.ExecInitExpr(global.Exprs)
+		val, err := vm.Module.ExecInitExpr(global.Init)
 		if err != nil {
 			return err
 		}
@@ -1109,13 +1093,8 @@
 	return nil
 }
 
-<<<<<<< HEAD
 func (vm *VM) assertFuncSig(fidx int, expectedSignature *wasm.FuncType) {
-	signature := vm.Module.GetFunction(fidx).Type
-=======
-func (vm *VM) assertFuncSig(fidx int, expectedSignature *wasm.FunctionSig) {
-	signature := vm.GetFunction(fidx).Sig
->>>>>>> b95e7c08
+	signature := vm.GetFunction(fidx).Type
 	if len(signature.ParamTypes) != len(expectedSignature.ParamTypes) ||
 		len(signature.ReturnTypes) != len(expectedSignature.ReturnTypes) {
 		panic("Mismatch function signature")
