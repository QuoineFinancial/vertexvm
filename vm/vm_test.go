package vm

import (
	"encoding/json"
	"errors"
	"fmt"
	"io"
	"io/ioutil"
	"log"
	"os/exec"
	"reflect"
	"strconv"
	"testing"
)

type TestSuite struct {
	SourceFilename string    `json:"source_filename"`
	Commands       []Command `json:"commands"`
}

type Command struct {
	Type       string      `json:"type"`
	Line       int         `json:"line"`
	Filename   string      `json:"filename"`
	Name       string      `json:"name"`
	Action     Action      `json:"action"`
	Text       string      `json:"text"`
	ModuleType string      `json:"module_type"`
	Expected   []ValueInfo `json:"expected"`
}

type Action struct {
	Type     string      `json:"type"`
	Module   string      `json:"module"`
	Field    string      `json:"field"`
	Args     []ValueInfo `json:"args"`
	Expected []ValueInfo `json:"expected"`
}

type ValueInfo struct {
	Type  string `json:"type"`
	Value string `json:"value"`
}

type vmTest struct {
<<<<<<< HEAD
	name          string
	params        []uint64
	expected      uint64
	expectedError error
	entry         string
=======
	name        string
	params      []uint64
	expected    uint64
	entry       string
	expectedErr error
>>>>>>> 2cd27538
}

func getVM(name string, gasPolicy GasPolicy, gasLimit uint64) *VM {
	wat := fmt.Sprintf("./test_data/%s.wat", name)
	wasm := fmt.Sprintf("./test_data/%s.wasm", name)
	cmd := exec.Command("wat2wasm", wat, "-o", wasm)
	err := cmd.Start()
	if err != nil {
		panic(err)
	}
	err = cmd.Wait()
	if err != nil {
		panic(err)
	}
	data, err := ioutil.ReadFile(wasm)
	if err != nil {
		panic(err)
	}
	vm, err := NewVM(data, gasPolicy, &Gas{Limit: gasLimit}, &TestResolver{})
	if err != nil {
		panic(err)
	}
	return vm
}

func TestNeg(t *testing.T) {
	vm := getVM("i32", &FreeGasPolicy{}, 0)
	_, ok := vm.GetFunctionIndex("somefunc")
	if ok {
		t.Errorf("Expect function index to be -1")
	}
}

type TestResolver struct{}

func (r *TestResolver) GetFunction(module, name string) HostFunction {
	switch module {
	case "env":
		switch name {
		case "add":
			return func(vm *VM, args ...uint64) (uint64, error) {
				x := int(args[0])
				y := int(args[1])
				return uint64(x + y), nil
			}
		default:
			log.Fatalf("Unknown import name: %s", name)
		}
	case "spectest":
		switch name {
		case "print", "print_i32", "print_i32_f32", "print_f32", "print_f64", "print_f64_f64":
			return func(vm *VM, args ...uint64) (uint64, error) { return 0, nil }
		default:
			log.Fatalf("Unknown import name: %s", name)
		}
	case "test":
		switch name {
		case "func-i64->i64":
			return func(vm *VM, args ...uint64) (uint64, error) { return 0, nil }
		default:
			log.Fatalf("Unknown import name: %s", name)
		}
	case "Mf":
		switch name {
		case "call":
			return func(vm *VM, args ...uint64) (uint64, error) { return 2, nil }
		default:
			log.Fatalf("Unknown import name: %s", name)
		}
	case "Mt":
		switch name {
		case "call", "h":
			return func(vm *VM, args ...uint64) (uint64, error) { return 4, nil }
		default:
			log.Fatalf("Unknown import name: %s", name)
		}
	case "wasi_unstable":
		return func(vm *VM, args ...uint64) (uint64, error) {
			return 52, nil // __WASI_ENOSYS
		}
	default:
		log.Fatalf("Unknown module name: %s", module)
	}
	return nil
}

func TestVmError(t *testing.T) {
	tests := []vmTest{
<<<<<<< HEAD
		{name: "exit", entry: "calc", params: []uint64{}, expectedError: errors.New("unreachable")},
		{name: "mem_access", entry: "failed_access", params: []uint64{}, expectedError: errors.New("out of bound memory access")},
		{name: "mem_access", entry: "access", params: []uint64{}},
	}
	for _, test := range tests {
		vm := getVM(test.name, &FreeGasPolicy{}, 0)
		fnID, ok := vm.GetFunctionIndex(test.entry)
		if !ok {
			t.Error("cannot get function export")
		}
		_, err := vm.Invoke(fnID, test.params...)
		if test.expectedError != nil {
			if err.Error() != test.expectedError.Error() {
				t.Errorf("Test %s: Expect return value to be %s, got %s", test.name, test.expectedError.Error(), err.Error())
			}
		} else {
			if err != nil {
				t.Errorf("Test: %s Expect no error, got %s", test.name, err.Error())
			}
		}
=======
		{name: "exit", entry: "calc", params: []uint64{1}, expectedErr: ErrUnreachable},
		{name: "local", entry: "calc", params: []uint64{}, expectedErr: ErrWrongNumberOfArgs},
	}
	for _, test := range tests {
		t.Run(test.name, func(t *testing.T) {
			defer func() {
				if r := recover(); r != nil {
					var err error
					switch x := r.(type) {
					case string:
						err = errors.New(x)
					case error:
						err = x
					default:
						// Fallback err (per specs, error strings should be lowercase w/o punctuation
						err = errors.New("unknown panic")
					}

					if err != test.expectedErr {
						t.Errorf("Test %s: Expect return value to be %s, got %s", test.name, test.expectedErr, r)
					}
				}
			}()

			vm := getVM(test.name, &FreeGasPolicy{}, 0)
			fnID, ok := vm.GetFunctionIndex(test.entry)
			if !ok {
				t.Error("cannot get function export")
			}
			_, err := vm.Invoke(fnID, test.params...)
			if err != test.expectedErr {
				t.Errorf("Test %s: Expect return value to be %s, got %s", test.name, test.expectedErr, err.Error())
			}
		})
>>>>>>> 2cd27538
	}
}

func TestVM(t *testing.T) {
	tests := []vmTest{
		{name: "i32", entry: "calc", params: []uint64{}, expected: 4294967295},
		{name: "local", entry: "calc", params: []uint64{2}, expected: 3},
		{name: "call", entry: "calc", params: []uint64{}, expected: 16},
		{name: "select", entry: "calc", params: []uint64{5}, expected: 3},
		{name: "block", entry: "calc", params: []uint64{32}, expected: 16},
		{name: "block", entry: "calc", params: []uint64{30}, expected: 8},
		{name: "loop", entry: "calc", params: []uint64{30}, expected: 435},
		{name: "ifelse", entry: "calc", params: []uint64{1}, expected: 5},
		{name: "ifelse", entry: "calc", params: []uint64{0}, expected: 7},
		{name: "ifelse", entry: "main", params: []uint64{1, 0}, expected: 10},
		{name: "ifelse", entry: "asifthen", params: []uint64{0, 6}, expected: 6},
		{name: "loop", entry: "isPrime", params: []uint64{6}, expected: 2},
		{name: "loop", entry: "isPrime", params: []uint64{9}, expected: 3},
		{name: "loop", entry: "isPrime", params: []uint64{10007}, expected: 1},
		{name: "loop", entry: "counter", params: []uint64{}, expected: 4},
		{name: "call_indirect", entry: "calc", params: []uint64{}, expected: 16},
		{name: "br_table", entry: "calc", params: []uint64{0}, expected: 8},
		{name: "br_table", entry: "calc", params: []uint64{1}, expected: 16},
		{name: "br_table", entry: "calc", params: []uint64{100}, expected: 16},
		{name: "return", entry: "calc", params: []uint64{}, expected: 9},
		{name: "import_env", entry: "calc", params: []uint64{}, expected: 3},
	}
	for _, test := range tests {
		vm := getVM(test.name, &FreeGasPolicy{}, 0)
		fmt.Println(vm.Module.TableIndexSpace[0])

		fnID, ok := vm.GetFunctionIndex(test.entry)
		if !ok {
			t.Error("cannot get function export")
		}
		ret, _ := vm.Invoke(fnID, test.params...)
		if ret != test.expected {
			t.Errorf("Test %s: Expect return value to be %d, got %d", test.name, test.expected, ret)
		}
	}
}

func TestWasmSuite(t *testing.T) {
	tests := []string{
		"i32", "i64", "f32", "f64",
		"f32_cmp", "f32_bitwise", "f64_cmp", "f64_bitwise", "conversions",
		"br", "br_if", "br_table", "call", "call_indirect",
		"globals", "local_get", "local_set", "local_tee",
		"memory", "memory_grow", "memory_size", "memory_redundancy", "memory_trap",
		"binary", "binary-leb128", "block",
		"address",
		"break-drop", "comments",
		"return", "select", "loop", "if",
		"custom", "endianness",
		"fac", "float_literals", "float_memory",
		"forward", "func",
		"inline-module", "int_exprs", "int_literals", "labels",
		"left-to-right", "load", "nop", "stack", "store", "switch", "token",
		"traps", "type", "typecheck", "unreachable", "unreached-invalid", "unwind",
		"utf8-custom-section-id", "utf8-import-field", "utf8-import-module", "utf8-invalid-encoding",
		"skip-stack-guard-page", "float_exprs", "float_misc", "align",
		"start", "func_ptrs",
		"exports", // empty module removed

		// "linking",
		// "const",	//some const test is off by 1. VM result is similar to that of Emscripten & WS
		// "elem", "data",	//wagon parsing failed
		// "names",	// problem with unicode. Entries key and cmd.Action.Field yield different codes
		// "imports",	// missing imports from spec
	}

	for _, name := range tests {
		t.Logf("Test suite %s", name)
		wast := fmt.Sprintf("./test_suite/%s.wast", name)
		jsonFile := fmt.Sprintf("./test_suite/%s.json", name)
		cmd := exec.Command("wast2json", wast, "-o", jsonFile)
		err := cmd.Start()
		if err != nil {
			panic(err)
		}
		err = cmd.Wait()
		if err != nil {
			panic(err)
		}

		raw, err := ioutil.ReadFile(jsonFile)
		if err != nil {
			panic(err)
		}
		var suite TestSuite
		err = json.Unmarshal(raw, &suite)
		if err != nil {
			panic(err)
		}
		var vm *VM
		for _, cmd := range suite.Commands {
			t.Logf("Running test %s %d", name, cmd.Line)
			if cmd.Action.Field == "as-unary-operand" && cmd.Line == 338 {
				continue
			}
			if name == "linking" && cmd.Line >= 50 && cmd.Line <= 83 {
				continue
			}
			// Skip min, max nan with inf tests
			if (name == "f32" || name == "f64") && ((cmd.Line >= 1931 && cmd.Line <= 1938) ||
				(cmd.Line >= 1995 && cmd.Line <= 2002) ||
				(cmd.Line >= 2331 && cmd.Line <= 2338) ||
				(cmd.Line >= 2395 && cmd.Line <= 2402)) {
				continue
			}
			switch cmd.Type {
			case "module":
				data, err := ioutil.ReadFile(fmt.Sprintf("./test_suite/%s", cmd.Filename))
				if err != nil {
					t.Error(err)
				}
				vm, err = NewVM(data, &FreeGasPolicy{}, &Gas{}, &TestResolver{})
				if err != nil {
					t.Error(err)
				}
			case "assert_return", "action", "assert_return_canonical_nan", "assert_return_arithmetic_nan":
				switch cmd.Action.Type {
				case "invoke":
					funcID, ok := vm.GetFunctionIndex(cmd.Action.Field)
					if !ok {
						t.Errorf("function not found %s", cmd.Action.Field)
						continue
					}
					args := make([]uint64, 0)
					for _, arg := range cmd.Action.Args {
						val, err := strconv.ParseUint(arg.Value, 10, 64)
						if err != nil {
							panic(err)
						}
						args = append(args, val)
					}
					// t.Logf("Triggering %s with args at line %d", cmd.Action.Field, cmd.Line)
					// t.Log(args)
					ret, _ := vm.Invoke(funcID, args...)
					// t.Log("ret", ret)

					if len(cmd.Expected) != 0 {
						var exp uint64
						if cmd.Type == "assert_return_canonical_nan" {
							if cmd.Expected[0].Type == "f32" {
								exp = 0x7fc00000
							} else if cmd.Expected[0].Type == "f64" {
								exp = 0x7ff8000000000000
							}
						} else if cmd.Type == "assert_return_arithmetic_nan" {
							// An arithmetic NaN is a floating-point value ±𝗇𝖺𝗇(n) with n≥canonN, such that the most significant bit is 1 while all others are arbitrary.
							// Unset sign bit, pass if >= canonical NaN in integer
							if cmd.Expected[0].Type == "f32" && (uint32(ret)&^(1<<31)) >= uint32(0x7fc00000) {
								exp = ret
							}
							if cmd.Expected[0].Type == "f64" && (ret&^(1<<63)) >= uint64(0x7ff8000000000000) {
								exp = ret
							}
						} else {
							exp, err = strconv.ParseUint(cmd.Expected[0].Value, 10, 64)
							if err != nil {
								panic(err)
							}
						}

						if cmd.Expected[0].Type == "i32" || cmd.Expected[0].Type == "f32" {
							ret = uint64(uint32(ret))
							exp = uint64(uint32(exp))
						}

						if ret != exp {
							t.Errorf("Test %s Field %s Line %d: Expect return value to be %d, got %d", name, cmd.Action.Field, cmd.Line, exp, ret)
						}
					}
				case "get":
					entry, ok := vm.Module.ExportSec.ExportMap[cmd.Action.Field]
					if !ok {
						panic("Global export not found")
					}
					ret := vm.globals[entry.Desc.Idx]
					if len(cmd.Expected) != 0 {
						exp, err := strconv.ParseUint(cmd.Expected[0].Value, 10, 64)
						if err != nil {
							panic(err)
						}

						if cmd.Expected[0].Type == "i32" || cmd.Expected[0].Type == "f32" {
							ret = uint64(uint32(ret))
							exp = uint64(uint32(exp))
						}
						if ret != exp {
							t.Errorf("Test %s Field %s Line %d: Expect return value to be %d, got %d", name, cmd.Action.Field, cmd.Line, exp, ret)
						}
					}
				default:
					t.Errorf("unknown action %s", cmd.Action.Type)
				}

			case "assert_trap", "assert_invalid", "assert_exhaustion", "assert_malformed", "assert_uninstantiable", "assert_unlinkable":
				t.Logf("Skipping %s", cmd.Type)
			default:
				t.Errorf("unknown command %s", cmd.Type)
			}
		}
	}
}

func TestEnoughGas(t *testing.T) {
	vm := getVM("i32", &SimpleGasPolicy{}, 100)
	fnIndex, ok := vm.GetFunctionIndex("calc")
	if !ok {
		panic("Cannot get export fn index")
	}
	_, err := vm.Invoke(fnIndex)
	if err != nil {
		t.Errorf("Expect execution to go through, got %v", err)
	}
}

func TestOutOfGas(t *testing.T) {
	vm := getVM("i32", &SimpleGasPolicy{}, 10)
	fnIndex, ok := vm.GetFunctionIndex("calc")
	if !ok {
		panic("Cannot get export fn index")
	}
	_, err := vm.Invoke(fnIndex)
	if err != ErrOutOfGas {
		t.Errorf("Expect execution to be out of gas, got %v", err)
	}
}

func TestMemSize(t *testing.T) {
	vm := getVM("i32", &FreeGasPolicy{}, 0)
	if len(vm.memory) != vm.MemSize() {
		t.Errorf("Expect MemSize to be %d, got %d", len(vm.memory), vm.MemSize())
	}
}

func TestMemRead(t *testing.T) {
	vm := getVM("i32", &FreeGasPolicy{}, 0)
	sample := []byte{0, 1, 2, 3, 4, 5, 6, 7, 8, 9}
	offset := vm.MemSize() - len(sample)
	copy(vm.memory[offset:offset+len(sample)], sample)
	readBuffer := make([]byte, 10)
	readSize, err := vm.MemRead(readBuffer, offset)
	if readSize != len(sample) {
		t.Errorf("Expect MemRead result size to be %d, got %d", len(sample), readSize)
	}
	if err != nil {
		t.Errorf("Expect MemRead err to be nil, got %d", err)
	}
	if !reflect.DeepEqual(sample, readBuffer) {
		t.Errorf("Expect MemRead result to be %v, got %v", sample, readBuffer)
	}

	readBuffer = make([]byte, 15)
	readSize, err = vm.MemRead(readBuffer, offset)
	if readSize != len(sample) {
		t.Errorf("Expect MemRead result size to be %d, got %d", len(sample), readSize)
	}
	if err != io.ErrShortBuffer {
		t.Errorf("Expect MemRead err to be io.ErrShortBuffer, got %v", err)
	}
	if !reflect.DeepEqual(sample, readBuffer[:len(sample)]) {
		t.Errorf("Expect MemRead result first 10 bytes to be %v, got %v", sample, readBuffer)
	}

}

func TestMemWrite(t *testing.T) {
	vm := getVM("i32", &FreeGasPolicy{}, 0)
	sample := []byte{0, 1, 2, 3, 4, 5, 6, 7, 8, 9}
	offset := vm.MemSize() - len(sample)
	writeSize, err := vm.MemWrite(sample, offset)

	if writeSize != len(sample) {
		t.Errorf("Expect MemWrite result size to be %d, got %d", len(sample), writeSize)
	}
	if err != nil {
		t.Errorf("Expect MemWrite err to be nil, got %d", err)
	}
	if !reflect.DeepEqual(sample, vm.memory[offset:offset+len(sample)]) {
		t.Errorf("Expect MemWrite result to be %v, got %v", sample, vm.memory[offset:offset+len(sample)])
	}

	sample = []byte{0, 1, 2, 3, 4, 5, 6, 7, 8, 9, 10, 11, 12}

	writeSize, err = vm.MemWrite(sample, offset)

	if writeSize != vm.MemSize()-offset {
		t.Errorf("Expect MemWrite result size to be %d, got %d", vm.MemSize()-offset, writeSize)
	}
	if err != io.ErrShortWrite {
		t.Errorf("Expect MemWrite err to be io.ErrShortWrite, got %d", err)
	}
	if !reflect.DeepEqual(sample[:writeSize], vm.memory[offset:]) {
		t.Errorf("Expect MemWrite result to be %v, got %v", sample[:writeSize], vm.memory[offset:])
	}
}

func TestOutOfGasVMCreation(t *testing.T) {
	getVM("i32", &FreeGasPolicy{}, 0)
	data, err := ioutil.ReadFile("./test_data/i32.wasm")
	if err != nil {
		panic(err)
	}
	_, err = NewVM(data, &FreeGasPolicy{}, &Gas{Limit: 10, Used: 20}, &TestResolver{})
	if err == nil || err != ErrOutOfGas {
		t.Errorf("Expect out of gas error: %d", err)
	}
}<|MERGE_RESOLUTION|>--- conflicted
+++ resolved
@@ -43,19 +43,11 @@
 }
 
 type vmTest struct {
-<<<<<<< HEAD
-	name          string
-	params        []uint64
-	expected      uint64
-	expectedError error
-	entry         string
-=======
 	name        string
 	params      []uint64
 	expected    uint64
 	entry       string
 	expectedErr error
->>>>>>> 2cd27538
 }
 
 func getVM(name string, gasPolicy GasPolicy, gasLimit uint64) *VM {
@@ -144,30 +136,10 @@
 
 func TestVmError(t *testing.T) {
 	tests := []vmTest{
-<<<<<<< HEAD
-		{name: "exit", entry: "calc", params: []uint64{}, expectedError: errors.New("unreachable")},
-		{name: "mem_access", entry: "failed_access", params: []uint64{}, expectedError: errors.New("out of bound memory access")},
-		{name: "mem_access", entry: "access", params: []uint64{}},
-	}
-	for _, test := range tests {
-		vm := getVM(test.name, &FreeGasPolicy{}, 0)
-		fnID, ok := vm.GetFunctionIndex(test.entry)
-		if !ok {
-			t.Error("cannot get function export")
-		}
-		_, err := vm.Invoke(fnID, test.params...)
-		if test.expectedError != nil {
-			if err.Error() != test.expectedError.Error() {
-				t.Errorf("Test %s: Expect return value to be %s, got %s", test.name, test.expectedError.Error(), err.Error())
-			}
-		} else {
-			if err != nil {
-				t.Errorf("Test: %s Expect no error, got %s", test.name, err.Error())
-			}
-		}
-=======
 		{name: "exit", entry: "calc", params: []uint64{1}, expectedErr: ErrUnreachable},
 		{name: "local", entry: "calc", params: []uint64{}, expectedErr: ErrWrongNumberOfArgs},
+		{name: "mem_access", entry: "failed_access", params: []uint64{}, expectedErr: ErrOutOfBoundMemoryAccess},
+		{name: "mem_access", entry: "access", params: []uint64{}},
 	}
 	for _, test := range tests {
 		t.Run(test.name, func(t *testing.T) {
@@ -200,7 +172,6 @@
 				t.Errorf("Test %s: Expect return value to be %s, got %s", test.name, test.expectedErr, err.Error())
 			}
 		})
->>>>>>> 2cd27538
 	}
 }
 
